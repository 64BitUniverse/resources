use crate::i18n::i18n;
use crate::utils::drive::{AtaSlot, UsbSlot};
use crate::utils::link::SataSpeed::{Sata150, Sata300, Sata600};
<<<<<<< HEAD
use anyhow::{Context, Error, Result, anyhow, bail};
=======
use crate::utils::units::convert_speed_bits_decimal_with_places;
use anyhow::{anyhow, bail, Context, Error, Result};
use plotters::prelude::LogScalable;
>>>>>>> 4360abfd
use process_data::pci_slot::PciSlot;
use std::fmt::{Display, Formatter};
use std::path::Path;
use std::str::FromStr;

#[derive(Debug, Default)]
pub enum Link {
    Pcie(LinkData<PcieLinkData>),
    Sata(LinkData<SataSpeed>),
    Usb(LinkData<UsbSpeed>),
    #[default]
    Unknown,
}

#[derive(Debug)]
pub struct LinkData<T> {
    pub current: T,
    pub max: Result<T>,
}
#[derive(Debug, Clone, Copy, PartialEq, Eq, Hash)]
pub struct PcieLinkData {
    pub speed: PcieSpeed,
    pub width: usize,
}

#[derive(Debug, Clone, Copy, PartialEq, Eq, Hash)]
pub enum PcieSpeed {
    Pcie10,
    Pcie20,
    Pcie30,
    Pcie40,
    Pcie50,
    Pcie60,
}
#[derive(Debug, Clone, Copy, PartialEq, Eq, Hash)]
pub enum SataSpeed {
    Sata150,
    Sata300,
    Sata600,
}

#[derive(Debug, Clone, Copy, PartialEq, Eq, Hash)]
pub enum UsbSpeed {
    // https://en.wikipedia.org/wiki/USB#Release_versions
    Usb1_0,
    Usb1_1(usize),
    Usb2_0(usize),
    Usb3_0(usize),
    Usb3_1(usize),
    Usb3_2(usize),
    Usb4(usize),
    Usb4_2_0(usize),
}

impl LinkData<PcieLinkData> {
    pub fn from_pci_slot(pci_slot: &PciSlot) -> Result<Self> {
        let pcie_dir = format!("/sys/bus/pci/devices/{pci_slot}/");
        let pcie_folder = Path::new(pcie_dir.as_str());
        if pcie_folder.exists() {
            return Self::read_pcie_link_data(pcie_folder);
        }
        bail!("Could not find PCIe address entry for {pci_slot}");
    }

    fn read_pcie_link_data<P: AsRef<Path>>(path: P) -> Result<Self> {
        let path = path.as_ref();

        let current_pcie_speed_raw = std::fs::read_to_string(path.join("current_link_speed"))
            .map(|x| x.trim().to_string())
            .context("Could not read current link speed")?;
        let current_pcie_width_raw = std::fs::read_to_string(path.join("current_link_width"))
            .map(|x| x.trim().to_string())
            .context("Could not read current link width")?;

        //Consider max values as optional
        let max_pcie_speed_raw = std::fs::read_to_string(path.join("max_link_speed"))
            .map(|x| x.trim().to_string())
            .context("Could not read max link speed");
        let max_pcie_width_raw = std::fs::read_to_string(path.join("max_link_width"))
            .map(|x| x.trim().to_string())
            .context("Could not read max link width");

        let current = PcieLinkData::parse(&current_pcie_speed_raw, &current_pcie_width_raw)
            .context("Could not parse PCIE link data")?;
        let max = if let (Ok(speed), Ok(width)) = (max_pcie_speed_raw, max_pcie_width_raw) {
            PcieLinkData::parse(&speed, &width)
        } else {
            Err(anyhow!("Could not parse max PCIe link"))
        };
        Ok(Self { current, max })
    }
}

impl PcieLinkData {
    pub fn parse<S: AsRef<str>>(speed_raw: S, width_raw: S) -> Result<Self> {
        let speed = PcieSpeed::from_str(speed_raw.as_ref())?;
        let width = width_raw
            .as_ref()
            .parse::<usize>()
            .context("Could not parse PCIe width")?;
        Ok(PcieLinkData { speed, width })
    }
}

impl<T> Display for LinkData<T>
where
    T: Display,
    T: Copy,
    T: PartialEq,
{
    fn fmt(&self, f: &mut Formatter<'_>) -> std::fmt::Result {
<<<<<<< HEAD
        if let Ok(current) = self.current {
            let has_different_max = {
                if let Ok(max) = self.max {
                    current != max
                } else {
                    false
                }
            };
            if has_different_max {
                write!(f, "{current} / {}", self.max.as_ref().unwrap())
            } else {
                write!(f, "{current}")
=======
        let has_different_max = {
            if let Ok(max) = self.max {
                self.current != max
            } else {
                false
>>>>>>> 4360abfd
            }
        };
        if has_different_max {
            write!(f, "{} / {}", self.current, self.max.as_ref().unwrap())
        } else {
            write!(f, "{}", self.current)
        }
    }
}

impl LinkData<SataSpeed> {
    pub fn from_ata_slot(ata_slot: &AtaSlot) -> Result<Self> {
        let ata_link_path =
            Path::new("/sys/class/ata_link").join(format!("link{}", ata_slot.ata_link));

        let current_sata_speed_raw = std::fs::read_to_string(ata_link_path.join("sata_spd"))
            .map(|x| x.trim().to_string())
            .context("Could not read sata_spd")?;
        let max_sata_speed_raw = std::fs::read_to_string(ata_link_path.join("sata_spd_max"))
            .map(|x| x.trim().to_string())
            .context("Could not read sata_spd_max");

        let current = SataSpeed::from_str(&current_sata_speed_raw)
            .context("Could not parse current sata speed")?;
        let max = max_sata_speed_raw.and_then(|raw| SataSpeed::from_str(&raw));

        Ok(Self { current, max })
    }
}

impl LinkData<UsbSpeed> {
    pub fn from_usb_slot(usb_slot: &UsbSlot) -> Result<Self> {
        let usb_bus_path =
            Path::new("/sys/bus/usb/devices/").join(format!("usb{}", usb_slot.usb_bus));

        let max_usb_port_speed_raw = std::fs::read_to_string(usb_bus_path.join("speed"))
            .map(|x| x.trim().to_string())
            .context("Could not read usb port speed");

        let usb_device_speed =
            std::fs::read_to_string(usb_bus_path.join(&usb_slot.usb_device).join("speed"))
                .map(|x| x.trim().to_string())
                .context("Could not read usb device speed")?;

        let usb_port_speed = max_usb_port_speed_raw.and_then(|x| UsbSpeed::from_str(&x));

        let usb_device_speed =
            UsbSpeed::from_str(&usb_device_speed).context("Could not parse USB device speed")?;

        Ok(LinkData {
            current: usb_device_speed,
            max: usb_port_speed,
        })
    }
}

impl Display for PcieLinkData {
    fn fmt(&self, f: &mut Formatter<'_>) -> std::fmt::Result {
        write!(f, "{} ×{}", self.speed, self.width)
    }
}

impl Display for PcieSpeed {
    fn fmt(&self, f: &mut Formatter<'_>) -> std::fmt::Result {
        write!(
            f,
            "{}",
            match self {
                PcieSpeed::Pcie10 => "PCIe 1.0",
                PcieSpeed::Pcie20 => "PCIe 2.0",
                PcieSpeed::Pcie30 => "PCIe 3.0",
                PcieSpeed::Pcie40 => "PCIe 4.0",
                PcieSpeed::Pcie50 => "PCIe 5.0",
                PcieSpeed::Pcie60 => "PCIe 6.0",
            }
        )
    }
}
impl FromStr for PcieSpeed {
    type Err = Error;

    /// https://en.wikipedia.org/wiki/PCI_Express#Comparison_table
    fn from_str(s: &str) -> std::result::Result<Self, Self::Err> {
        match s {
            "2.5 GT/s PCIe" => Ok(PcieSpeed::Pcie10),
            "5.0 GT/s PCIe" => Ok(PcieSpeed::Pcie20),
            "8.0 GT/s PCIe" => Ok(PcieSpeed::Pcie30),
            "16.0 GT/s PCIe" => Ok(PcieSpeed::Pcie40),
            "32.0 GT/s PCIe" => Ok(PcieSpeed::Pcie50),
            "64.0 GT/s PCIe" => Ok(PcieSpeed::Pcie60),
            _ => Err(anyhow!("Could not parse PCIe speed: '{s}'")),
        }
    }
}

impl FromStr for SataSpeed {
    type Err = Error;

    fn from_str(s: &str) -> std::result::Result<Self, Self::Err> {
        match s {
            // https://en.wikipedia.org/wiki/SATA
            "1.5 Gbps" => Ok(Sata150),
            "3.0 Gbps" => Ok(Sata300),
            "6.0 Gbps" => Ok(Sata600),
            _ => Err(anyhow!("Could not parse SATA speed: '{s}'")),
        }
    }
}

impl Display for SataSpeed {
    fn fmt(&self, f: &mut Formatter<'_>) -> std::fmt::Result {
        write!(
            f,
            "{}",
            match self {
                Sata150 => "SATA-150",
                Sata300 => "SATA-300",
                Sata600 => "SATA-600",
            }
        )
    }
}

impl Display for UsbSpeed {
    fn fmt(&self, f: &mut Formatter<'_>) -> std::fmt::Result {
        write!(
            f,
            "{} ({})",
            // https://en.wikipedia.org/wiki/USB#Release_versions
            match self {
                UsbSpeed::Usb1_0 => "USB 1.0",
                UsbSpeed::Usb1_1(_) => "USB 1.1",
                UsbSpeed::Usb2_0(_) => "USB 2.0",
                UsbSpeed::Usb3_0(_) => "USB 3.0",
                UsbSpeed::Usb3_1(_) => "USB 3.1",
                UsbSpeed::Usb3_2(_) => "USB 3.2",
                UsbSpeed::Usb4(_) => "USB4",
                UsbSpeed::Usb4_2_0(_) => "USB4 2.0",
            },
            match self {
                UsbSpeed::Usb1_0 => convert_speed_bits_decimal_with_places(1.5 * 1_000_000.0, 1),
                UsbSpeed::Usb1_1(mbit)
                | UsbSpeed::Usb2_0(mbit)
                | UsbSpeed::Usb3_0(mbit)
                | UsbSpeed::Usb3_1(mbit)
                | UsbSpeed::Usb3_2(mbit)
                | UsbSpeed::Usb4(mbit)
                | UsbSpeed::Usb4_2_0(mbit) =>
                    convert_speed_bits_decimal_with_places(mbit.as_f64() * 1_000_000.0, 0),
            }
        )
    }
}

impl FromStr for UsbSpeed {
    type Err = Error;
    fn from_str(s: &str) -> std::result::Result<Self, Self::Err> {
        match s {
            // https://en.wikipedia.org/wiki/USB#Release_versions
            //https://www.kernel.org/doc/Documentation/ABI/stable/sysfs-bus-usb
            "1.5" => Ok(UsbSpeed::Usb1_0),
            "12" => Ok(UsbSpeed::Usb1_1(12)),
            "480" => Ok(UsbSpeed::Usb2_0(480)),
            "5000" => Ok(UsbSpeed::Usb3_0(5_000)),
            "10000" => Ok(UsbSpeed::Usb3_1(10_000)),
            "20000" => Ok(UsbSpeed::Usb3_2(20_000)),
            "40000" => Ok(UsbSpeed::Usb4(40_000)),
            "80000" => Ok(UsbSpeed::Usb4_2_0(80_000)),
            "120000" => Ok(UsbSpeed::Usb4_2_0(120_000)),
            _ => Err(anyhow!("Could not parse USB speed: '{s}'")),
        }
    }
}

impl Display for Link {
    fn fmt(&self, f: &mut Formatter<'_>) -> std::fmt::Result {
        write!(
            f,
            "{}",
            match self {
                Link::Pcie(data) => data.to_string(),
                Link::Sata(data) => data.to_string(),
                Link::Usb(data) => data.to_string(),
                Link::Unknown => i18n("N/A"),
            }
        )
    }
}

#[cfg(test)]
mod test {
    use crate::utils::link::{LinkData, PcieLinkData, PcieSpeed, SataSpeed, UsbSpeed};
    use anyhow::anyhow;
    use std::collections::HashMap;
    use std::str::FromStr;

    #[test]
    fn parse_pcie_link_speeds() {
        let map = HashMap::from([
            ("2.5 GT/s PCIe", PcieSpeed::Pcie10),
            ("5.0 GT/s PCIe", PcieSpeed::Pcie20),
            ("8.0 GT/s PCIe", PcieSpeed::Pcie30),
            ("16.0 GT/s PCIe", PcieSpeed::Pcie40),
            ("32.0 GT/s PCIe", PcieSpeed::Pcie50),
            ("64.0 GT/s PCIe", PcieSpeed::Pcie60),
        ]);

        for input in map.keys() {
            let result = PcieSpeed::from_str(input);
            assert!(result.is_ok(), "Could not parse PCIe speed for '{}'", input);
            let expected = map[input];
            pretty_assertions::assert_eq!(expected, result.unwrap());
        }
    }

    #[test]
    fn parse_pcie_link_speeds_failure() {
        let invalid = vec!["128.0 GT/s PCIe", "SOMETHING_ELSE", ""];

        for input in invalid {
            let result = PcieSpeed::from_str(input);
            assert!(
                result.is_err(),
                "Could parse PCIe speed for '{}' while we don't expect that",
                input
            );
        }
    }

    #[test]
    fn display_pcie_link_speeds() {
        let map = HashMap::from([
            (PcieSpeed::Pcie10, "PCIe 1.0"),
            (PcieSpeed::Pcie20, "PCIe 2.0"),
            (PcieSpeed::Pcie30, "PCIe 3.0"),
            (PcieSpeed::Pcie40, "PCIe 4.0"),
            (PcieSpeed::Pcie50, "PCIe 5.0"),
            (PcieSpeed::Pcie60, "PCIe 6.0"),
        ]);

        for input in map.keys() {
            let result = input.to_string();
            let expected = map[input];
            pretty_assertions::assert_str_eq!(expected, result);
        }
    }

    #[test]
    fn display_pcie_link_data() {
        let map = get_test_pcie_link_data();

        for input in map.keys() {
            let result = input.to_string();
            let expected = map[input];
            pretty_assertions::assert_str_eq!(expected, result);
        }
    }

    #[test]
    fn parse_pcie_link_data_invalid_input() {
        let result = PcieLinkData::parse("random", "noise");
        assert!(result.is_err());
    }

    #[test]
    fn display_pcie_link_identical_current_max_only_once() {
        let map = get_test_pcie_link_data();

        for link_data in map.keys() {
            let input = LinkData {
                current: link_data.clone(),
                max: Ok(link_data.clone()),
            };
            let result = input.to_string();
            let expected = map[link_data];
            pretty_assertions::assert_str_eq!(expected, result);
        }
    }

    #[test]
    fn display_pcie_link_no_max() {
        let map = get_test_pcie_link_data();

        for link_data in map.keys() {
            let input = LinkData {
                current: link_data.clone(),
                max: Err(anyhow!("No max")),
            };
            let result = input.to_string();
            let expected = map[link_data];
            pretty_assertions::assert_str_eq!(expected, result);
        }
    }

    #[test]
    fn display_pcie_link_different_max() {
        let map = get_test_pcie_link_data();

        for current_data in map.keys() {
            for max_data in map.keys() {
                if current_data != max_data {
                    let input = LinkData {
                        current: current_data.clone(),
                        max: Ok(max_data.clone()),
                    };
                    let result = input.to_string();
                    let expected =
                        format!("{} / {}", current_data.to_string(), max_data.to_string());
                    pretty_assertions::assert_str_eq!(expected, result);
                }
            }
        }
    }

    #[test]
    fn display_pcie_link_different_max_2() {
        let input = LinkData {
            current: PcieLinkData {
                speed: PcieSpeed::Pcie40,
                width: 8,
            },
            max: Ok(PcieLinkData {
                speed: PcieSpeed::Pcie50,
                width: 16,
            }),
        };
        let result = input.to_string();
        let expected = "PCIe 4.0 ×8 / PCIe 5.0 ×16";
        pretty_assertions::assert_str_eq!(expected, result);
    }

    fn get_test_pcie_link_data() -> HashMap<PcieLinkData, &'static str> {
        HashMap::from([
            (
                PcieLinkData {
                    speed: PcieSpeed::Pcie10,
                    width: 2,
                },
                "PCIe 1.0 ×2",
            ),
            (
                PcieLinkData {
                    speed: PcieSpeed::Pcie20,
                    width: 4,
                },
                "PCIe 2.0 ×4",
            ),
            (
                PcieLinkData {
                    speed: PcieSpeed::Pcie30,
                    width: 1,
                },
                "PCIe 3.0 ×1",
            ),
            (
                PcieLinkData {
                    speed: PcieSpeed::Pcie40,
                    width: 8,
                },
                "PCIe 4.0 ×8",
            ),
            (
                PcieLinkData {
                    speed: PcieSpeed::Pcie50,
                    width: 16,
                },
                "PCIe 5.0 ×16",
            ),
            (
                PcieLinkData {
                    speed: PcieSpeed::Pcie60,
                    width: 1,
                },
                "PCIe 6.0 ×1",
            ),
        ])
    }

    #[test]
    fn parse_sata_link_speeds() {
        let map = HashMap::from([
            ("1.5 Gbps", SataSpeed::Sata150),
            ("3.0 Gbps", SataSpeed::Sata300),
            ("6.0 Gbps", SataSpeed::Sata600),
        ]);

        for input in map.keys() {
            let result = SataSpeed::from_str(input);
            assert!(result.is_ok(), "Could not parse SATA speed for '{}'", input);
            let expected = map[input];
            pretty_assertions::assert_eq!(expected, result.unwrap());
        }
    }

    #[test]
    fn parse_sata_link_speeds_failure() {
        let invalid = vec!["4.0 Gbps", "SOMETHING_ELSE", ""];

        for input in invalid {
            let result = SataSpeed::from_str(input);
            assert!(
                result.is_err(),
                "Could parse SATA speed for '{}' while we don't expect that",
                input
            );
        }
    }

    #[test]
    fn display_sata_link_speeds() {
        let map = HashMap::from([
            (SataSpeed::Sata150, "SATA-150"),
            (SataSpeed::Sata300, "SATA-300"),
            (SataSpeed::Sata600, "SATA-600"),
        ]);

        for input in map.keys() {
            let result = input.to_string();
            let expected = map[input];
            pretty_assertions::assert_str_eq!(expected, result);
        }
    }

    #[test]
    fn parse_usb_link_speeds() {
        let map = HashMap::from([
            ("1.5", UsbSpeed::Usb1_0),
            ("12", UsbSpeed::Usb1_1(12)),
            ("480", UsbSpeed::Usb2_0(480)),
            ("5000", UsbSpeed::Usb3_0(5_000)),
            ("10000", UsbSpeed::Usb3_1(10_000)),
            ("20000", UsbSpeed::Usb3_2(20_000)),
            ("40000", UsbSpeed::Usb4(40_000)),
            ("80000", UsbSpeed::Usb4_2_0(80_000)),
            ("120000", UsbSpeed::Usb4_2_0(120_000)),
        ]);

        for input in map.keys() {
            let result = UsbSpeed::from_str(input);
            assert!(result.is_ok(), "Could not parse USB speed for '{}'", input);
            let expected = map[input];
            pretty_assertions::assert_eq!(expected, result.unwrap());
        }
    }

    #[test]
    fn parse_usb_link_speeds_failure() {
        let invalid = vec!["4000", "160000", "SOMETHING_ELSE", ""];

        for input in invalid {
            let result = UsbSpeed::from_str(input);
            assert!(
                result.is_err(),
                "Could parse USB speed for '{}' while we don't expect that",
                input
            );
        }
    }

    #[test]
    fn display_usb_link_speeds() {
        let map = HashMap::from([
            (UsbSpeed::Usb1_0, "USB 1.0 (1.5 Mb/s)"),
            (UsbSpeed::Usb1_1(12), "USB 1.1 (12 Mb/s)"),
            (UsbSpeed::Usb2_0(480), "USB 2.0 (480 Mb/s)"),
            (UsbSpeed::Usb3_0(5_000), "USB 3.0 (5 Gb/s)"),
            (UsbSpeed::Usb3_1(10_000), "USB 3.1 (10 Gb/s)"),
            (UsbSpeed::Usb3_2(20_000), "USB 3.2 (20 Gb/s)"),
            (UsbSpeed::Usb4(40_000), "USB4 (40 Gb/s)"),
            (UsbSpeed::Usb4_2_0(80_000), "USB4 2.0 (80 Gb/s)"),
            (UsbSpeed::Usb4_2_0(120_000), "USB4 2.0 (120 Gb/s)"),
        ]);

        for input in map.keys() {
            let result = input.to_string();
            let expected = map[input];
            pretty_assertions::assert_str_eq!(expected, result);
        }
    }
}<|MERGE_RESOLUTION|>--- conflicted
+++ resolved
@@ -1,13 +1,8 @@
 use crate::i18n::i18n;
 use crate::utils::drive::{AtaSlot, UsbSlot};
 use crate::utils::link::SataSpeed::{Sata150, Sata300, Sata600};
-<<<<<<< HEAD
+use crate::utils::units::convert_speed_bits_decimal_with_places;
 use anyhow::{Context, Error, Result, anyhow, bail};
-=======
-use crate::utils::units::convert_speed_bits_decimal_with_places;
-use anyhow::{anyhow, bail, Context, Error, Result};
-use plotters::prelude::LogScalable;
->>>>>>> 4360abfd
 use process_data::pci_slot::PciSlot;
 use std::fmt::{Display, Formatter};
 use std::path::Path;
@@ -119,26 +114,11 @@
     T: PartialEq,
 {
     fn fmt(&self, f: &mut Formatter<'_>) -> std::fmt::Result {
-<<<<<<< HEAD
-        if let Ok(current) = self.current {
-            let has_different_max = {
-                if let Ok(max) = self.max {
-                    current != max
-                } else {
-                    false
-                }
-            };
-            if has_different_max {
-                write!(f, "{current} / {}", self.max.as_ref().unwrap())
-            } else {
-                write!(f, "{current}")
-=======
         let has_different_max = {
             if let Ok(max) = self.max {
                 self.current != max
             } else {
                 false
->>>>>>> 4360abfd
             }
         };
         if has_different_max {
@@ -287,7 +267,7 @@
                 | UsbSpeed::Usb3_2(mbit)
                 | UsbSpeed::Usb4(mbit)
                 | UsbSpeed::Usb4_2_0(mbit) =>
-                    convert_speed_bits_decimal_with_places(mbit.as_f64() * 1_000_000.0, 0),
+                    convert_speed_bits_decimal_with_places(*mbit as f64 * 1_000_000.0, 0),
             }
         )
     }
